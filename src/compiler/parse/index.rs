use std::cell::{Cell, RefCell};
use std::collections::HashMap;
use std::ops::Index;
use std::rc::Rc;

use crate::compiler::interfaces::{
    Ast, BaseNode, Fragment, ParserOptions, Script, Style, TemplateNode,
};
use crate::compiler::utils::{full_char_at, WHITESPACE};
use crate::compiler::utils::{CompileError, NewErrorProps};
use regex::Regex;
use swc_ecma_ast::Ident;

use super::errors::Error;

pub struct LastAutoClosedTag {
    pub tag: String,
    pub reason: String,
    pub depth: i32,
}

pub struct Parser {
    pub template: String,
    pub filename: Option<String>,
    pub custom_element: bool,
    pub index: usize,
    pub stack: Vec<TemplateNode>,
    pub html: Fragment,
    pub css: Vec<Style>,
    pub js: Vec<Script>,
    pub meta_tags: Vec<String>,
    pub last_auto_closed_tag: Option<LastAutoClosedTag>,
}


//Return type of tag, mustache and text function corresponds to (ParserState | void) in svelte/src/compiler/parse/index.ts
pub enum StateReturn {
    Ok(ParserState),
    None
}

//A function pointer for state
pub type ParserState = fn(&mut Parser) -> StateReturn;

impl Parser {
    fn new(template: String, options: ParserOptions) -> Parser {
        let mut parser = Parser {
            template: Regex::new(r"/\s+$/")
                .unwrap()
                .replace(&template, "")
                .to_string(),
            filename: options.filename,
            custom_element: options.custom_element,
            index: 0,
            stack: Vec::new(), // TODO: push html to stack
            html: Fragment {
                base_node: BaseNode {
                    start: 0,
                    end: 0,
<<<<<<< HEAD
                    node_type: "Fragment".to_string(),
                    children: Rc::new(RefCell::new(Vec::new())),
                    prop_name: HashMap::new(),
                    else_if: false,
                    expression: None,
=======
                    node_type: String::from("Fragment"),
                    children: Some(Vec::new()),
                    prop_name: Vec::new(),
>>>>>>> ab24fa93
                },
            },
            css: Vec::new(),
            js: Vec::new(),
            meta_tags: Vec::new(),
            last_auto_closed_tag: None,
        };

        parser.stack.push(TemplateNode::BaseNode(parser.html.base_node.clone()));

        // Html is a Fragment but gets pushed to
        // parser.stack which is a Vec<TemplateNode> ??
        //parser.stack.push(parser.html);

        // fragment is a function
        // defined in src/compiler/parse/state/fragment.ts
        // let state: ParserState = fragment;


        
        // let state: ParserState = fragment

        // while parser.index < parser.template.len() {
        //     state = state(parser) || fragment;
        // }

        if parser.stack.len() > 1 {
            let current = parser.current();

            let mut current_type = String::new();
            let mut current_slug = String::new();

            match current {
                TemplateNode::Element(e) => {
                    current_type = e.name.clone();
                    current_slug = "element".to_string();
                }
                _ => current_slug = "block".to_string(),
            }

            // panics
            parser.error(
                &format!("unclosed-{}", current_slug),
                &format!("{} was left open", current_type),
            );
        }

        // TODO: rewrite this to rust
        // if (state !== fragment) {
        // 	this.error({
        // 		code: 'unexpected-eof',
        // 		message: 'Unexpected end of input'
        // 	});
        // }

<<<<<<< HEAD
        // if parser.html.base_node.children.len() > 0 {
        // TODO: impl BaseNodeTrait to get values from common base node?
        //let start = children[0].start;
=======
        // if let Some(children) = &parser.html.base_node.children {
        //     if children.len() > 0 {
        //         // TODO: impl BaseNodeTrait to get values from common base node?
        //         //let start = children[0].start;
        //     }
>>>>>>> ab24fa93
        // }

        parser
    }

    pub fn current(&mut self) -> &mut TemplateNode {
        let length = self.stack.len() - 1;
        &mut self.stack[length]
    }

    pub fn error(&self, code: &str, message: &str) {
        let error = NewErrorProps {
            name: "ParseError",
            code,
            source: &self.template,
            start: self.index,
            end: None,
            filename: &self.filename.clone().unwrap(),
        };

        let compile_error = CompileError::new(message, error);
        panic!("{:#?}", compile_error);
    }

    pub fn eat(&mut self, str: &str, required: bool, error: Option<Error>) -> bool {
        if self.match_str(str) {
            self.index += str.len();
            return true;
        }

        if required {
            let e: Error;
            if let Some(err) = error {
                e = err
            } else {
                if self.index == self.template.len() {
                    e = Error::unexpected_eof_token(str);
                } else {
                    e = Error::unexpected_token(str)
                }
            }
            self.error(&e.code, &e.message)
        }

        false
    }

    // called "match" in the svelte parser
    pub fn match_str(&self, str: &str) -> bool {
        &self.template[self.index as usize..self.index as usize + str.len()] == str
    }

    pub fn match_regex(&self, pattern: Regex) -> Option<String> {
        let matches = pattern
            .find_iter(&self.template[self.index..self.template.len()])
            .map(|m| m.as_str().to_owned())
            .collect::<Vec<String>>();

        if matches.is_empty() {
            return None;
        }

        Some(matches[0].clone())
    }

    pub fn allow_whitespace(&mut self) {
        while self.index < self.template.len()
            && WHITESPACE.is_match(&self.template[self.index..self.template.len()])
        {
            self.index += 1
        }
    }

    pub fn read(&mut self, pattern: Regex) -> Option<String> {
        let result = self.match_regex(pattern);

        if let Some(r) = result.clone() {
            self.index += r.len();
        }

        result
    }

    pub fn read_identifier(&self, allow_reserved: Option<bool>) -> Option<String> {
        let start = self.index;
        let i = self.index;

        let code = full_char_at(&self.template, i);

        if !Ident::is_valid_start(code) {
            return None;
        }

        // Javascript magic?
        // i += code <= 0xffff ? 1 : 2;

        while i < self.template.len() {
            let code = full_char_at(&self.template, i);

            // TODO: find replacement for acorn/isIdentifierChar
            //if (!isIdentifierChar(code, true)) break;

            // More magic?
            // i += code <= 0xffff ? 1 : 2;
        }

        // what does (this.index = i) mean?
        // const identifier = this.template.slice(this.index, (this.index = i));
        // let identifier = self.template[self.index, ?];

        // if (!allow_reserved && reserved.has(identifier)) {
        // 	this.error(
        // 		{
        // 			code: "unexpected-reserved-word",
        // 			message: `'${identifier}' is a reserved word in JavaScript and cannot be used here`,
        // 		},
        // 		start
        // 	);
        // }

        // return identifier;

        todo!()
    }
}

pub fn parse(template: String, options: ParserOptions) -> Ast {
    let parser = Parser::new(template, options);

    // TODO we may want to allow multiple <style> tags —
    // one scoped, one global. for now, only allow one
    if parser.css.len() > 1 {
        parser.error(
            "Duplicate style",
            &parser.css[1].base_node.start.to_string(),
        );
    }

    let instance_scripts = parser
        .js
        .iter()
        .filter(|script| script.context == "default")
        .collect::<Vec<&Script>>();

    let module_scripts = parser
        .js
        .iter()
        .filter(|script| script.context == "module")
        .collect::<Vec<&Script>>();

    if instance_scripts.len() > 1 {
        parser.error(
            "Duplicate script",
            &instance_scripts[1].base_node.start.to_string(),
        )
    }

    if module_scripts.len() > 1 {
        parser.error(
            "Duplicate module script",
            &module_scripts[1].base_node.start.to_string(),
        )
    }

    Ast::new(
        parser.html,
        Some(parser.css[0].clone()),
        Some(instance_scripts[0].clone()),
        Some(module_scripts[0].clone()),
    )
}<|MERGE_RESOLUTION|>--- conflicted
+++ resolved
@@ -57,17 +57,11 @@
                 base_node: BaseNode {
                     start: 0,
                     end: 0,
-<<<<<<< HEAD
                     node_type: "Fragment".to_string(),
                     children: Rc::new(RefCell::new(Vec::new())),
                     prop_name: HashMap::new(),
                     else_if: false,
                     expression: None,
-=======
-                    node_type: String::from("Fragment"),
-                    children: Some(Vec::new()),
-                    prop_name: Vec::new(),
->>>>>>> ab24fa93
                 },
             },
             css: Vec::new(),
@@ -123,17 +117,12 @@
         // 	});
         // }
 
-<<<<<<< HEAD
-        // if parser.html.base_node.children.len() > 0 {
-        // TODO: impl BaseNodeTrait to get values from common base node?
-        //let start = children[0].start;
-=======
+
         // if let Some(children) = &parser.html.base_node.children {
         //     if children.len() > 0 {
         //         // TODO: impl BaseNodeTrait to get values from common base node?
         //         //let start = children[0].start;
         //     }
->>>>>>> ab24fa93
         // }
 
         parser
