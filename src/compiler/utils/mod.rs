<<<<<<< HEAD
mod list;
mod names;
mod namespaces;
mod patterns;
mod push_vec;
mod trim;
=======
mod error;
mod full_char_code_at;
mod get_code_frame;
mod names;
mod namespaces;
mod patterns;


//re-exports
pub use full_char_code_at::full_char_code_at;
pub use get_code_frame::get_code_frame;
>>>>>>> 42663e04
<|MERGE_RESOLUTION|>--- conflicted
+++ resolved
@@ -1,11 +1,7 @@
-<<<<<<< HEAD
-mod list;
-mod names;
-mod namespaces;
-mod patterns;
+
+mod list
 mod push_vec;
 mod trim;
-=======
 mod error;
 mod full_char_code_at;
 mod get_code_frame;
@@ -17,4 +13,3 @@
 //re-exports
 pub use full_char_code_at::full_char_code_at;
 pub use get_code_frame::get_code_frame;
->>>>>>> 42663e04
