use std::collections::HashMap;

use lazy_static::lazy_static;
use regex::Regex;

use crate::compiler::parse::utils::entities::ENTITY;

lazy_static! {
    static ref ENTITY_PATTERN: Regex = Regex::new(
        format!(
            "&(#?(?:x[\\w\\d]+|\\d+|{}))(?:;|b)",
            ENTITY::aggregate_to_string()
        )
        .as_str()
    )
    .unwrap();

    static ref DISSALOWED_CONTENTS: HashMap<&'static str, Vec<&'static str>> = HashMap::from([
        ("li", vec!["li"]),
        ("dt", vec!["dt", "dd"]),
        ("dd", vec!["dt", "dt"]),
        ("p", "address article aside blockquote div dl fieldset footer form h1 h2 h3 h4 h5 h6 header hgroup hr main menu nav ol p pre section table ul".split(" ").collect::<Vec<&str>>()),
        ("rt", vec!["rt", "rp"]),
        ("rp", vec!["rt", "rp"]),
        ("optgroup", vec!["optgroup"]),
        ("option", vec!["option", "optgroup"]),
        ("thead", vec!["tbody", "tfoot"]),
        ("tbody", vec!["tbody", "tfoot"]),
        ("tfoot", vec!["tbody"]),
        ("tr", vec!["tr", "tbody"]),
        ("td", vec!["td", "th", "tr"]),
        ("th", vec!["td", "th", "tr"]),
]);
}

static WINDOWS_1252: [u32; 32] = [
    8364, 129, 8218, 402, 8222, 8230, 8224, 8225, 710, 8240, 352, 8249, 338, 141, 381, 143, 144,
    8216, 8217, 8220, 8221, 8226, 8211, 8212, 732, 8482, 353, 8250, 339, 157, 382, 376,
];

// TODO: fix this
pub fn decode_character_references(html: String) -> String {
    let matches = ENTITY_PATTERN
        .find_iter(&html)
        .map(|m| m.as_str())
        .collect::<Vec<&str>>();

    let code: &str;
    if matches[0] != "#" {}

    todo!()
}

// some code points are verboten. If we were inserting HTML, the browser would replace the illegal
// code points with alternatives in some cases - since we're bypassing that mechanism, we need
// to replace them ourselves
//
// Source: http://en.wikipedia.org/wiki/Character_encodings_in_HTML#Illegal_characters
pub fn validate_code(code: u32) -> Option<u32> {
    // line feed becomes generic whitespace
    if code == 10 {
        return Some(32);
    }

    // ASCII range. (Why someone would use HTML entities for ASCII characters I don't know, but...)
    if code < 128 {
        return Some(code);
    }

    // code points 128-159 are dealt with leniently by browsers, but they're incorrect. We need
    // to correct the mistake or we'll end up with missing € signs and so on
    if code <= 159 {
        return Some(WINDOWS_1252[(code - 128) as usize]);
    }

    // basic multilingual plane
    if code < 55269 {
        return Some(code);
    }

    // UTF-16 surrogate halves
    if code < 57343 {
        return None;
    }

    // rest of the basic multilingual plane
    if code <= 65535 {
        return Some(code);
    }

    // supplementary multilingual plane 0x10000 - 0x1ffff
    if code >= 65536 && code <= 131071 {
        return Some(code);
    }

    // supplementary ideographic plane 0x20000 - 0x2ffff
    if code >= 131072 && code <= 196607 {
        return Some(code);
    }

    None
}

// can this be a child of the parent element, or does it implicitly
// close it, like `<li>one<li>two`?
pub fn closing_tag_omitted(current: &str, next: Option<&str>) -> bool {
    if DISSALOWED_CONTENTS.contains_key(current) {
        if let Some(next) = next {
            if DISSALOWED_CONTENTS.get(current).unwrap().contains(&next) {
                return true;
            }
        } else {
            return true;
        }
    }

    false
}

#[cfg(test)]
mod tests {
<<<<<<< HEAD
    use super::ENTITY_PATTERN;

    #[test]
    fn test_entity_pattern_regex() {
        let samples = vec!["&CounterClockwiseContourIntegral;", "&eDDot;", "&#duhar;"];

        for s in samples {
            assert!(ENTITY_PATTERN.is_match(s));
        }
=======
    use super::closing_tag_omitted;

    #[test]
    fn test_closing_tag_omitted() {
        let current = "li";
        let next = "li";
        assert!(closing_tag_omitted(current, Some(next)));

        let current = "li";
        let next = "p";
        assert!(!closing_tag_omitted(current, Some(next)));

        let current = "p";
        let next = "address";
        assert!(closing_tag_omitted(current, Some(next)));

        let current = "tr";
        assert!(closing_tag_omitted(current, None));
>>>>>>> 61205a09
    }
}<|MERGE_RESOLUTION|>--- conflicted
+++ resolved
@@ -114,23 +114,10 @@
         }
     }
 
-    false
-}
-
 #[cfg(test)]
 mod tests {
-<<<<<<< HEAD
-    use super::ENTITY_PATTERN;
-
-    #[test]
-    fn test_entity_pattern_regex() {
-        let samples = vec!["&CounterClockwiseContourIntegral;", "&eDDot;", "&#duhar;"];
-
-        for s in samples {
-            assert!(ENTITY_PATTERN.is_match(s));
-        }
-=======
     use super::closing_tag_omitted;
+	use super::ENTITY_PATTERN;
 
     #[test]
     fn test_closing_tag_omitted() {
@@ -148,6 +135,14 @@
 
         let current = "tr";
         assert!(closing_tag_omitted(current, None));
->>>>>>> 61205a09
+	}
+    
+    #[test]
+    fn test_entity_pattern_regex() {
+        let samples = vec!["&CounterClockwiseContourIntegral;", "&eDDot;", "&#duhar;"];
+
+        for s in samples {
+            assert!(ENTITY_PATTERN.is_match(s));
+        }
     }
 }